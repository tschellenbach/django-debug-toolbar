{% load i18n %}
{% load debug_toolbar_utils %}
<div class="clearfix">
	<fieldset class="djFieldSet">
	    <legend>Databases</legend>
	    <ul class="stats">
		    <li>
		        <input id="database_filter_all" type="checkbox" class="filter_all" value="input.database_filter">
		        <label for="database_filter_all">All</label>
		    </li>
		    {% for alias, info in databases %}
		    <li>
		        <input
		            class="filter database_filter"
		            value=".query_database_{{ alias }}"
		            id="database_filter_{{ alias }}" 
		            type="checkbox">
		        <label for="database_filter_{{ alias }}">
			        <strong class="label" style="display: inline;">
			            <span style="background-color: rgb({{ info.rgb_color|join:", " }})" class="color">&nbsp;</span>
			            <span>{{ alias }}</span>
			        </strong>

				    {{ info.time_spent|floatformat:"2" }} ms
				    ({% blocktrans count info.num_queries as num %}{{ num }} query{% plural %}{{ num }}
				    queries,{% endblocktrans %} {{ dupe_queries|length }} unique)
			    </label>
		    </li>
		    {% endfor %}
	    </ul>
	</fieldset>
	<fieldset class="djFieldSet">
	    <legend>Tables</legend>
	    <ul class="stats">
		    <li>
		        <input id="table_filter_all" type="checkbox" class="filter_all" value="input.table_filter">
		        <label for="table_filter_all">All</label>
		    </li>
	        {% for table in tables %}
		    <li>
		        <input
		            class="filter table_filter"
                    value=".query_table_{{ table }}"
                    id="table_filter_{{ table }}"
		            type="checkbox">
		        <label for="table_filter_{{ table }}">{{ table }}</label>
		    </li>
	        {% endfor %}
	    </ul>
	</fieldset>
</div>

{% if dupe_queries %}
	<table>
		<thead>
		  <tr>
<<<<<<< HEAD
		    <th>
		        <input
		            class="group_filter"
                    value="input.filter[value^=.query_group_]"
                    type="checkbox">
            </th>
=======
		    <th><input type="checkbox" class="filter_all" value="input.unique_filter"></th>
>>>>>>> 9352123a
			<th class="toggle">&nbsp;</th>
			<th class="query">{% trans 'Query' %}</th>
			<th>{% trans 'Executions' %}</th>
			<th class="time">{% trans 'Total time (ms)' %}</th>
		  </tr>
		</thead>
		<tbody>
			{% for query, data in dupe_queries.iteritems %}
			    {# wow... I almost forgot how bad the Django template system is... glad we have Jinja2 these days. But for the time being (if,else(if,else,endif),endif) #}
				<tr style="{% spaceless %}
				        {% if data.queries|length > 10 %}
				            background-color: #f00;
				        {% else %}
				            {% if data.queries|length > 5 %}
				                background-color: #f30;
				            {% else %}
				                {% if data.queries|length > 3 %}
				                    background-color: #f60;
				                {% else %}
				                    {% if data.queries|length > 2 %}
				                        background-color: #f90;
				                    {% else %}
				                        {% if data.queries|length > 1 %}
				                            background-color: #fc0;
				                        {% endif %}
				                    {% endif %}
				                {% endif %}
				            {% endif %}
				        {% endif %}
				    {% endspaceless %}"
				    class="
				        djDebugHoverable
				        {% for table in data.tables %}
				        query_table_{{ table }}
				        {% endfor %}
				        query_database_{{ data.alias }}
				    "
				    id="sqlMain_unique_query_{{ forloop.counter }}">
		            <td><input
<<<<<<< HEAD
		                class="filter"
                        value=".query_group_{{ data.unique_hash }}"
=======
		                class="filter unique_filter"
                        value=".query_group_{{ data.hash }}"
>>>>>>> 9352123a
                        type="checkbox"></td>
					<td class="toggle">
						<a class="djToggleSwitch" data-toggle-id="unique_query_{{ forloop.counter }}" data-toggle-open="+" data-toggle-close="-" href="javascript:void(0)">+</a>
					</td>
					<td>{{ query|safe }}</td>
					<td>{{ data.queries|length }}</td>
					<td>{{ data.time }}</td>
				</tr>
				<tr class="
				        djUnselected
				        djDebugHoverable
				        {% cycle 'djDebugOdd' 'djDebugEven' %}
				        {% if query.is_slow %} djDebugRowWarning{% endif %}
				        djToggleDetails_unique_query_{{ forloop.counter }}
				    " id="sqlDetails_unique_query_{{ forloop.counter }}">
				    <td colspan="5"></td>
				</tr>
			{% endfor %}
		</tbody>
	</table>
{% endif %}

{% if queries %}
	<table>
		<thead>
			<tr>
				<th class="color">&nbsp;</th>
				<th class="toggle">&nbsp;</th>
				<th class="query" colspan="2">{% trans 'Query' %}</th>
				<th class="timeline">{% trans 'Timeline' %}</th>
				<th class="time">{% trans 'Time (ms)' %}</th>
				<th class="actions">{% trans "Action" %}</th>
			</tr>
		</thead>
		<tbody>
			{% for query in queries %}
				<tr class="{% spaceless %}
				        djDebugHoverable
				        query_group_{{ query.unique_hash }}
				        {% for table in query.tables %}
				        query_table_{{ table }}
				        {% endfor %}
				        query_database_{{ query.alias }}
				        {% cycle 'djDebugOdd' 'djDebugEven' %}
				        {% if query.is_slow %}djDebugRowWarning{% endif %}
				        {% if query.starts_trans %}djDebugStartTransaction{% endif %}
				        {% if query.ends_trans %}djDebugEndTransaction{% endif %}
				        {% if query.in_trans %}djDebugInTransaction{% endif %}
				    {% endspaceless %}" id="sqlMain_query_{{ forloop.counter }}">
					<td class="color"><span style="background-color: rgb({{ query.rgb_color|join:", " }});">&nbsp;</span></td>
					<td class="toggle">
						<a class="djToggleSwitch" data-toggle-id="query_{{ forloop.counter }}" data-toggle-open="+" data-toggle-close="-" href="javascript:void(0);">+</a>
					</td>
					<td class="query">
						<div class="djDebugSqlWrap">
							<div class="djDebugSql">{{ query.sql|safe }}</div>
						</div>
					</td>
					<td class="timeline">
						<div class="djDebugTimeline"><div class="djDebugLineChart{% if query.is_slow %} djDebugLineChartWarning{% endif %}" style="left:{{ query.start_offset|dotted_number }}%;"><strong style="width:{{ query.width_ratio_relative|dotted_number }}%;">{{ query.width_ratio }}%</strong></div></div>
					</td>
					<td class="time">
						{{ query.duration|floatformat:"2" }}
					</td>
					<td class="actions">
					{% if query.params %}
						{% if query.is_select %}
							<a class="remoteCall" href="/__debug__/sql_select/?sql={{ query.raw_sql|urlencode }}&amp;params={{ query.params|urlencode }}&amp;duration={{ query.duration|floatformat:"2"|urlencode }}&amp;hash={{ query.hash }}&amp;alias={{ query.alias|urlencode }}">Sel</a>
							<a class="remoteCall" href="/__debug__/sql_explain/?sql={{ query.raw_sql|urlencode }}&amp;params={{ query.params|urlencode }}&amp;duration={{ query.duration|floatformat:"2"|urlencode }}&amp;hash={{ query.hash }}&amp;alias={{ query.alias|urlencode }}">Expl</a>
							{% ifequal query.engine 'mysql' %}
								<a class="remoteCall" href="/__debug__/sql_profile/?sql={{ query.raw_sql|urlencode }}&amp;params={{ query.params|urlencode }}&amp;duration={{ query.duration|floatformat:"2"|urlencode }}&amp;hash={{ query.hash }}&amp;alias={{ query.alias|urlencode }}">Prof</a>
							{% endifequal %}
						{% endif %}
					{% endif %}
					</td>
				</tr>
				<tr class="
				        djDebugHoverable
				        djUnselected
				        {% cycle 'djDebugOdd' 'djDebugEven' %}
				        {% if query.is_slow %} djDebugRowWarning{% endif %}
				        djToggleDetails_query_{{ forloop.counter }}
				    " id="sqlDetails_query_{{ forloop.counter }}">
					<td colspan="2"></td>
					<td colspan="4">
						<div class="djSQLDetailsDiv">
							<p><strong>Connection:</strong> {{ query.alias }}</p>
							{% if query.iso_level %}
								<p><strong>Isolation Level:</strong> {{ query.iso_level }}</p>
							{% endif %}
							{% if query.trans_status %}
								<p><strong>Transaction Status:</strong> {{ query.trans_status }}</p>
							{% endif %}
							{% if query.stacktrace %}
								<pre class="stack">{{ query.stacktrace }}</pre>
							{% endif %}
							{% if query.template_info %}
								<table>
									{% for line in query.template_info.context %}
									<tr>
										<td>{{ line.num }}</td>
										<td><code style="font-family: monospace;{% if line.highlight %}background-color: lightgrey{% endif %}">{{ line.content }}</code></td>
									</tr>
									{% endfor %}
								</table>
								<p><strong>{{ query.template_info.name|default:"(unknown)" }}</strong></p>
							{% endif %}
						</div>
					</td>
				</tr>
			{% endfor %}
		</tbody>
	</table>
{% else %}
	<p>No SQL queries were recorded during this request.</p>
{% endif %}<|MERGE_RESOLUTION|>--- conflicted
+++ resolved
@@ -54,16 +54,7 @@
 	<table>
 		<thead>
 		  <tr>
-<<<<<<< HEAD
-		    <th>
-		        <input
-		            class="group_filter"
-                    value="input.filter[value^=.query_group_]"
-                    type="checkbox">
-            </th>
-=======
 		    <th><input type="checkbox" class="filter_all" value="input.unique_filter"></th>
->>>>>>> 9352123a
 			<th class="toggle">&nbsp;</th>
 			<th class="query">{% trans 'Query' %}</th>
 			<th>{% trans 'Executions' %}</th>
@@ -103,13 +94,8 @@
 				    "
 				    id="sqlMain_unique_query_{{ forloop.counter }}">
 		            <td><input
-<<<<<<< HEAD
-		                class="filter"
-                        value=".query_group_{{ data.unique_hash }}"
-=======
 		                class="filter unique_filter"
                         value=".query_group_{{ data.hash }}"
->>>>>>> 9352123a
                         type="checkbox"></td>
 					<td class="toggle">
 						<a class="djToggleSwitch" data-toggle-id="unique_query_{{ forloop.counter }}" data-toggle-open="+" data-toggle-close="-" href="javascript:void(0)">+</a>
@@ -148,7 +134,7 @@
 			{% for query in queries %}
 				<tr class="{% spaceless %}
 				        djDebugHoverable
-				        query_group_{{ query.unique_hash }}
+				        query_group_{{ query.hash }}
 				        {% for table in query.tables %}
 				        query_table_{{ table }}
 				        {% endfor %}
