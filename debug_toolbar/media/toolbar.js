--- conflicted
+++ resolved
@@ -17,17 +17,9 @@
 				}
 				return false;
 			});
-<<<<<<< HEAD
 			$('#djDebugTemplatePanel a.djTemplateShowContext').click(function() {
 				$.djDebug.toggle_content($(this).parent().next());
 			});
-=======
-			$('#djDebugTemplatePanel a.djTemplateShowContext').click(
-				function() {
-					$.djDebug.toggle_content($(this).parent().next());
-				}
-			);
->>>>>>> 8e124b0a
 			$('#djDebug a.close').click(function() {
 				$(document).trigger('close.djDebug');
 				return false;
