--- conflicted
+++ resolved
@@ -26,13 +26,8 @@
         return True
 
     def process_request(self, request):
-<<<<<<< HEAD
-        self.debug_toolbar = DebugToolbar(request)
-        if settings.DEBUG and request.META.get('REMOTE_ADDR') in settings.INTERNAL_IPS:
-=======
         if self.show_toolbar(request):
             self.debug_toolbar = DebugToolbar(request)
->>>>>>> b4f14501
             self.debug_toolbar.load_panels()
         return None
 
