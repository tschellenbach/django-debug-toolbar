"""
Debug Toolbar middleware
"""
import thread

from django.conf import settings
from django.http import HttpResponseRedirect
from django.shortcuts import render_to_response
from django.utils.encoding import smart_unicode
from django.conf.urls.defaults import include, patterns

import debug_toolbar.urls
from debug_toolbar.toolbar.loader import DebugToolbar

_HTML_TYPES = ('text/html', 'application/xhtml+xml')

def replace_insensitive(string, target, replacement):
    """
    Similar to string.replace() but is case insensitive
    Code borrowed from: http://forums.devshed.com/python-programming-11/case-insensitive-string-replace-490921.html
    """
    no_case = string.lower()
    index = no_case.rfind(target.lower())
    if index >= 0:
        return string[:index] + replacement + string[index + len(target):]
    else: # no results so return the original string
        return string

class DebugToolbarMiddleware(object):
    """
    Middleware to set up Debug Toolbar on incoming request and render toolbar
    on outgoing response.
    """
    debug_toolbars = {}
    
    @classmethod
    def get_current(cls):
        return cls.debug_toolbars.get(thread.get_ident())

    def __init__(self):
        self.override_url = True

        # Set method to use to decide to show toolbar
        self.show_toolbar = self._show_toolbar # default

        # The tag to attach the toolbar to
        self.tag= u'</body>'

        if hasattr(settings, 'DEBUG_TOOLBAR_CONFIG'):
            show_toolbar_callback = settings.DEBUG_TOOLBAR_CONFIG.get(
                'SHOW_TOOLBAR_CALLBACK', None)
            if show_toolbar_callback:
                self.show_toolbar = show_toolbar_callback

            tag = settings.DEBUG_TOOLBAR_CONFIG.get('TAG', None)
            if tag:
                self.tag = u'</' + tag + u'>'

    def _show_toolbar(self, request):
        x_forwarded_for = request.META.get('HTTP_X_FORWARDED_FOR', None)
        if x_forwarded_for:
            remote_addr = x_forwarded_for.split(',')[0].strip()
        else:
            remote_addr = request.META.get('REMOTE_ADDR', None)
        if not remote_addr in settings.INTERNAL_IPS \
            or (request.is_ajax() and \
                not debug_toolbar.urls._PREFIX in request.path) \
                    or not (settings.DEBUG or getattr(settings, 'TEST', False)):
            return False
        return True

    def process_request(self, request):
        if self.show_toolbar(request):
            if self.override_url:
                original_urlconf = __import__(getattr(request, 'urlconf', settings.ROOT_URLCONF), {}, {}, ['*'])
                debug_toolbar.urls.urlpatterns += patterns('',
                    ('', include(original_urlconf)),
                )
                if hasattr(original_urlconf, 'handler404'):
                    debug_toolbar.urls.handler404 = original_urlconf.handler404
                if hasattr(original_urlconf, 'handler500'):
                    debug_toolbar.urls.handler500 = original_urlconf.handler500
                self.override_url = False
            request.urlconf = 'debug_toolbar.urls'

            toolbar = DebugToolbar(request)
            for panel in toolbar.panels:
                panel.process_request(request)
            self.__class__.debug_toolbars[thread.get_ident()] = toolbar

    def process_view(self, request, view_func, view_args, view_kwargs):
        toolbar = self.__class__.debug_toolbars.get(thread.get_ident())
        if not toolbar:
            return
        for panel in toolbar.panels:
            panel.process_view(request, view_func, view_args, view_kwargs)

    def process_response(self, request, response):
        ident = thread.get_ident()
        toolbar = self.__class__.debug_toolbars.get(ident)
        if not toolbar:
            return response
        if toolbar.config['INTERCEPT_REDIRECTS']:
            if isinstance(response, HttpResponseRedirect):
                redirect_to = response.get('Location', None)
                if redirect_to:
                    cookies = response.cookies
                    response = render_to_response(
                        'debug_toolbar/redirect.html',
                        {'redirect_to': redirect_to}
                    )
                    response.cookies = cookies
        if response.status_code == 200 and 'gzip' not in response.get('Content-Encoding', '') and \
           response.get('Content-Type', '').split(';')[0] in _HTML_TYPES:
            for panel in toolbar.panels:
                panel.process_response(request, response)
<<<<<<< HEAD
            if response.get('Content-Type', None) and response['Content-Type'].split(';')[0] in _HTML_TYPES:
                response.content = replace_insensitive(
                    smart_unicode(response.content), 
                    self.tag,
                    smart_unicode(self.debug_toolbars[request].render_toolbar() + self.tag))
=======
            response.content = replace_insensitive(
                smart_unicode(response.content), 
                self.tag,
                smart_unicode(toolbar.render_toolbar() + self.tag))
>>>>>>> bbf99c16
            if response.get('Content-Length', None):
                response['Content-Length'] = len(response.content)
        del self.__class__.debug_toolbars[ident]
        return response<|MERGE_RESOLUTION|>--- conflicted
+++ resolved
@@ -114,18 +114,10 @@
            response.get('Content-Type', '').split(';')[0] in _HTML_TYPES:
             for panel in toolbar.panels:
                 panel.process_response(request, response)
-<<<<<<< HEAD
-            if response.get('Content-Type', None) and response['Content-Type'].split(';')[0] in _HTML_TYPES:
-                response.content = replace_insensitive(
-                    smart_unicode(response.content), 
-                    self.tag,
-                    smart_unicode(self.debug_toolbars[request].render_toolbar() + self.tag))
-=======
             response.content = replace_insensitive(
                 smart_unicode(response.content), 
                 self.tag,
                 smart_unicode(toolbar.render_toolbar() + self.tag))
->>>>>>> bbf99c16
             if response.get('Content-Length', None):
                 response['Content-Length'] = len(response.content)
         del self.__class__.debug_toolbars[ident]
