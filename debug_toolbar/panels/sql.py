--- conflicted
+++ resolved
@@ -47,15 +47,9 @@
 
     def title(self):
         self._sql_time = sum(map(lambda q: float(q['time']) * 1000, connection.queries))
-<<<<<<< HEAD
-        return '%d SQL Quer%s (%.2fms)' % (
-            len(connection.queries),
-            len(connection.queries) == 1 and 'y' or 'ies', 
-=======
         return '%d SQL %s (%.2fms)' % (
             len(connection.queries), 
             (len(connection.queries) == 1) and 'query' or 'queries',
->>>>>>> 8d32dc2e
             self._sql_time
         )
 
