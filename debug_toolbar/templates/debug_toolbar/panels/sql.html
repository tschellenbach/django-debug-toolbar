{% load i18n %}
<h3>SQL Queries</h3>
<table>
	<thead>
		<tr>
<<<<<<< HEAD
			<th>{% trans "Time" %}&nbsp;(ms)</th>
			<th>{% trans "Action" %}</th>
			<th>{% trans "Query" %}</th>
=======
			<th>Time&nbsp;(ms)</th>
			<th>Action</th>
			<th>Stacktrace</th>
			<th>Query</th>
>>>>>>> 4dc0710b
		</tr>
	</thead>
	<tbody>
		{% for query in queries %}
			<tr class="{% cycle 'djDebugOdd' 'djDebugEven' %}">
				<td>{{ query.time|floatformat:"2" }}</td>
				<td>
				{% if query.params %}
					<a class="remoteCall" href="/__debug__/sql_select/?sql={{ query.raw_sql|urlencode }}&params={{ query.params|urlencode }}&time={{ query.time|floatformat:"2"|urlencode }}&hash={{ query.hash }}">SELECT</a>
					<a class="remoteCall" href="/__debug__/sql_explain/?sql={{ query.raw_sql|urlencode }}&params={{ query.params|urlencode }}&time={{ query.time|floatformat:"2"|urlencode }}&hash={{ query.hash }}">EXPLAIN</a>
					{% if is_mysql %}
						<a class="remoteCall" href="/__debug__/sql_profile/?sql={{ query.raw_sql|urlencode }}&params={{ query.params|urlencode }}&time={{ query.time|floatformat:"2"|urlencode }}&hash={{ query.hash }}">PROFILE</a>
					{% endif %}
				{% endif %}
				</td>
				<td>
					{% if query.stacktrace %}
					<div class="djSQLShowStacktraceDiv"><a class="djSQLShowStacktrace" href="#">Toggle Stacktrace</a></div>
					<div class="djSQLHideStacktraceDiv" style="display:none;">
						<table>
							<tr>
								<th>Line</th>
								<th>Method</th>
								<th>File</th>
							</tr>
							{% for file, line, method in query.stacktrace %}
								<tr>
									<td>{{ line }}</td>
									<td><pre>{{ method|escape }}<pre></td>
									<td><pre>{{ file|escape }}</pre></td>
								</tr>
							{% endfor %}
						</table>
					</div>
					{% endif %}
				</td>
				<td class="syntax">{{ query.sql|safe }}</td>
			</tr>
		{% endfor %}
	</tbody>
</table><|MERGE_RESOLUTION|>--- conflicted
+++ resolved
@@ -3,16 +3,10 @@
 <table>
 	<thead>
 		<tr>
-<<<<<<< HEAD
-			<th>{% trans "Time" %}&nbsp;(ms)</th>
-			<th>{% trans "Action" %}</th>
-			<th>{% trans "Query" %}</th>
-=======
 			<th>Time&nbsp;(ms)</th>
 			<th>Action</th>
 			<th>Stacktrace</th>
 			<th>Query</th>
->>>>>>> 4dc0710b
 		</tr>
 	</thead>
 	<tbody>
