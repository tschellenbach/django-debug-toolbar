--- conflicted
+++ resolved
@@ -151,28 +151,15 @@
 			/* allow <input class="filter"> to toggle the display of items
 			* with `value` as the jQuery selector */
 			$('input.filter').change(function(){
-<<<<<<< HEAD
-=======
 			    var objects = $(this.value);
 			    objects.toggle(this.checked);
 			});
 			$('input.filter_all').change(function(){
->>>>>>> 9352123a
 			    var objects = $(this.value);
 			    objects.attr('checked', this.checked);
 			    objects.change();
 			});
-<<<<<<< HEAD
-			$('input.filter').attr('checked', true);
-			$('input.group_filter').change(function(){
-			    var objects = $(this.value);
-			    objects.attr('checked', $(this).attr('checked'));
-			    objects.change();
-			});
-			$('input.group_filter').attr('checked', true);
-=======
 			$('input.filter, input.filter_all').attr('checked', true);
->>>>>>> 9352123a
 
 			$('input.search').keydown(function(){
 			    if(this.value){
@@ -182,6 +169,7 @@
 			        $(this.name).closest('tr').show();
 			    }
 			});
+			$('input.filter').keyup();
 
 			djdt.isReady = true;
 			$.each(djdt.events.ready, function(_, callback){
