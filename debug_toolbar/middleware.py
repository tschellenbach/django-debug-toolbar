--- conflicted
+++ resolved
@@ -46,19 +46,6 @@
         return True
 
     def process_request(self, request):
-<<<<<<< HEAD
-        if not hasattr(request, 'user'):
-            import warnings
-            warnings.warn("You should place the debug_toolbar middleware after \
-                the AuthenticationMiddleware, if you aren't using django's auth\
-                app you can safely ignore this message.")
-        if self.override_url:
-            debug_toolbar.urls.urlpatterns += self.original_pattern
-            self.override_url = False
-        request.urlconf = 'debug_toolbar.urls'
-
-=======
->>>>>>> 8c64bb0c
         if self.show_toolbar(request):
             if self.override_url:
                 debug_toolbar.urls.urlpatterns += self.original_pattern
